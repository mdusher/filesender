--- conflicted
+++ resolved
@@ -47,10 +47,9 @@
     const ADD_ME_TO_RECIPIENTS                      = 'add_me_to_recipients';
     const GET_A_LINK                                = 'get_a_link';
     const REDIRECT_URL_ON_COMPLETE                  = 'redirect_url_on_complete';
-<<<<<<< HEAD
+
     const ENCRYPTION                                = 'encryption';
-=======
 
     const EMAIL_ENABLE_RECIPIENT_DOWNLOAD_COMPLETE  = 'email_enable_recipient_download_complete';
->>>>>>> af67a616
+
 }