--- conflicted
+++ resolved
@@ -738,8 +738,6 @@
         }
     }
 
-<<<<<<< HEAD
-=======
     public function beforeSave()
     {
         if( Config::get('data_protection_user_frequent_email_address_disabled')) {
@@ -750,7 +748,6 @@
         }
     }
 
->>>>>>> 6d04d6c7
     public function remindLocalAuthDBPassword( $password )
     {
         $user = $this;
