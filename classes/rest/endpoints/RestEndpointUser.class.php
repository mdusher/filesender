<?php

/*
 * FileSender www.filesender.org
 *
 * Copyright (c) 2009-2012, AARNet, Belnet, HEAnet, SURFnet, UNINETT
 * All rights reserved.
 *
 * Redistribution and use in source and binary forms, with or without
 * modification, are permitted provided that the following conditions are met:
 *
 * *    Redistributions of source code must retain the above copyright
 *     notice, this list of conditions and the following disclaimer.
 * *    Redistributions in binary form must reproduce the above copyright
 *     notice, this list of conditions and the following disclaimer in the
 *     documentation and/or other materials provided with the distribution.
 * *    Neither the name of AARNet, Belnet, HEAnet, SURFnet and UNINETT nor the
 *     names of its contributors may be used to endorse or promote products
 *     derived from this software without specific prior written permission.
 *
 * THIS SOFTWARE IS PROVIDED BY THE COPYRIGHT HOLDERS AND CONTRIBUTORS "AS IS"
 * AND ANY EXPRESS OR IMPLIED WARRANTIES, INCLUDING, BUT NOT LIMITED TO, THE
 * IMPLIED WARRANTIES OF MERCHANTABILITY AND FITNESS FOR A PARTICULAR PURPOSE ARE
 * DISCLAIMED. IN NO EVENT SHALL THE COPYRIGHT HOLDER OR CONTRIBUTORS BE LIABLE
 * FOR ANY DIRECT, INDIRECT, INCIDENTAL, SPECIAL, EXEMPLARY, OR CONSEQUENTIAL
 * DAMAGES (INCLUDING, BUT NOT LIMITED TO, PROCUREMENT OF SUBSTITUTE GOODS OR
 * SERVICES; LOSS OF USE, DATA, OR PROFITS; OR BUSINESS INTERRUPTION) HOWEVER
 * CAUSED AND ON ANY THEORY OF LIABILITY, WHETHER IN CONTRACT, STRICT LIABILITY,
 * OR TORT (INCLUDING NEGLIGENCE OR OTHERWISE) ARISING IN ANY WAY OUT OF THE USE
 * OF THIS SOFTWARE, EVEN IF ADVISED OF THE POSSIBILITY OF SUCH DAMAGE.
 */

// Require environment (fatal)
if (!defined('FILESENDER_BASE')) {
    die('Missing environment');
}

/**
 * REST transfer endpoint
 */
class RestEndpointUser extends RestEndpoint
{
    
    /**
     * Cast a User to an array for response
     *
     * @param User user
     *
     * @return array
     */
    public static function cast(User $user)
    {
        return array(
            'id' => $user->id,
            'saml_id' => $user->saml_user_identification_uid,
            'additional_attributes' => $user->additional_attributes,
            'aup_ticked' => $user->aup_ticked,
            'transfer_preferences' => $user->transfer_preferences,
            'guest_preferences' => $user->guest_preferences,
            'created' => RestUtilities::formatDate($user->created),
            'last_activity' => RestUtilities::formatDate($user->last_activity),
            'lang' => $user->lang,
            'frequent_recipients' => $user->frequent_recipients,
            'eventcount' => $user->eventcount,
        );
    }
    
    
    
    /**
     * Get all recipeint frequent of the user
     *
     * Call examples :
     *  /user/@me/frequent_recipients/?filterOp[contain]=needle : get all
     * frequent recipients containing needle in the mail
     *
     * @param string $needle : needle to search
     *
     * @return mixed
     */
    private function getFrequentRecipients($needle = '')
    {
        $user = Auth::user();
        
        // Get minimum number of characters needed for search
        $minchars = Config::get('autocomplete_min_characters');
        if (is_null($minchars)) {
            $minchars = 3;
        }
        
        $mails = array();
        
        // Get matching if no search or search long enough
        if ($needle == '' || strlen($needle) >= $minchars) {
            $mails = $user->getFrequentRecipients($needle);
        }
        
        return $mails;
    }
    
    
    /**
    * Get info about a user
    *
    * Call examples :
    *  /user/@me/frequent_recipients : list of all frequent recipients of the current user
    *  /user/17/frequent_recipients : list of all frequent recipients of the user
    *  /user?search=foo : search for user with matching id/email (restricted to admin)
    *
    * @param int $id user id to get info about
    * @param string $property to get info about ("file" or "recipient")
    *
    * @return mixed
    *
    * @throws RestAuthenticationRequiredException
    * @throws RestBadParameterException
    * @throws RestMissingParameterException
    * @throws RestOwnershipRequiredException
    * @throws AuthRemoteUserRejectedException
    */
    public function get($id = null, $property = null)
    {
        // Need to be authenticated ...
        if (!Auth::isAuthenticated()) {
            throw new RestAuthenticationRequiredException();
        }
        
        // ... and not guest
        if (Auth::isGuest()) {
            throw new RestOwnershipRequiredException((string)AuthGuest::getGuest(), 'user_info');
        }
        
        $user = Auth::user();
        
        // Check ownership
        if ($id && $id != '@me') {
            $user = User::fromId($id);
            
            if (!$user->is(Auth::user()) && !Auth::isAdmin()) {
                throw new RestOwnershipRequiredException(Auth::user()->id, 'user = '.$user->id);
            }
        }
        
        if (!$id) {
            // Search user
            if (!Auth::isAdmin()) {
                throw new RestOwnershipRequiredException(Auth::user()->id, 'user = '.$user->id);
            }

            $since = null;
            if (array_key_exists('since', $_REQUEST)) {
                $since = Utilities::sanitizeInput($_REQUEST['since']);
                if( !is_numeric($since) ) {
                    $since = null;
                }
            }
            
            if (array_key_exists('hitlimit', $_REQUEST) && $_REQUEST['hitlimit']!='') {
                $s = Utilities::sanitizeInput($_REQUEST['hitlimit']);
                $ttype = Utilities::sanitizeInput($_REQUEST['ttype']);
                // Force to only valid values
                if( $ttype != "User" && $ttype != "Guest" ) {
                    $ttype = "User";
                }
                return array_map(function ($user) {
                    return self::cast($user);
                }, array_values(AuditLog::findUsers($s,$ttype,$since)));
            }
            if (array_key_exists('hitlimitbycount', $_REQUEST)) {
                $s = Utilities::sanitizeInput($_REQUEST['hitlimitbycount']);

                return array_map(function ($user) {
                    return self::cast($user);
                }, array_values(AuditLog::findUsersOrderedByCount($s,'User',$since)));
            }
            
            if (!array_key_exists('match', $_REQUEST)) {
                throw new RestMissingParameterException('match');
            }
    
            $match = Utilities::sanitizeInput($_REQUEST['match']);
            if (strlen($match) < 3) {
                return array();
            }
            
            return array_map(function ($user) {
                return self::cast($user);
            }, array_values(User::search($match)));
        }
        
        if ($property == 'frequent_recipients') {
            // Throwing an exception for this bad access case is
            // a bit of overkill, frequent_recipients are not a
            // critical feature so it might be better to fallback
            // to just offering nothing if they access things via
            // GET instead of POST.
            return array(
                'path' => '/user/user',
                'data' => ''
            );
        }
        
        if ($property == 'quota') {
            // Get user quota info (if enabled)
            
            $user_quota = Config::get('user_quota');
            if (!$user_quota) {
                return null;
            }
            
            // Compute size used by user's transfers
            $used = array_sum(array_map(function ($t) {
                return $t->size;
            }, Transfer::fromUser(Auth::user())));
            
            return array(
                'total' => $user_quota,
                'used' => $used,
                'available' => max(0, $user_quota - $used)
            );
        }
        
        if ($property == 'remote_auth_config') {
            $perm = isset($_SESSION) && array_key_exists('remote_auth_sync_request', $_SESSION) ? $_SESSION['remote_auth_sync_request'] : null;
            if (!$perm) {
                throw new RestAuthenticationRequiredException();
            }
            
            unset($_SESSION['remote_auth_sync_request']);
            
            if ($perm['expires'] < time()) {
                throw new RestAuthenticationRequiredException();
            }
            
            $code = func_get_arg(2);
            if (!$code || $code !== $perm['code']) {
                throw new RestAuthenticationRequiredException();
            }
            
            if (!Config::get('auth_remote_user_enabled')) {
                throw new AuthRemoteUserRejectedException($user->id, 'remote auth disabled');
            }
            
            if (!$user->auth_secret) {
                throw new AuthRemoteUserRejectedException($user->id, 'no secret set');
            }
            
            return array('remote_config' => $user->remote_config);
        }
        
        if (!$property) {
            return self::cast($user);
        }
        
        return null;
    }
    
    /**
     * Set user preference
     *
     * Call examples :
     *  /user/foo@bar.tld : set preferences of user with uid foo@bar.tld
     *
     * @param string $id user id
     *
     * @return mixed
     *
     * @throws RestAuthenticationRequiredException
     * @throws RestOwnershipRequiredException
     */
    public function put($id = null)
    {
        // Need to be authenticated
        if (!Auth::isAuthenticated()) {
            throw new RestAuthenticationRequiredException();
        }
        // Check ownership if specific user id given
        if ($id && $id!='@all') {
            $user = User::fromId($id);
            
            if (!Auth::user()->is($user) && !Auth::isAdmin()) {
                throw new RestOwnershipRequiredException(Auth::user()->id, 'user = '.$user->id);
            }
        } else {
            $user = Auth::user();
        }
        
        // Update data
        $data = $this->request->input;
        
        if ($data->lang) {
            // Lang property update, fail if not allowed
            
            if (!Config::get('lang_userpref_enabled')) {
                throw new RestBadParameterException('user_lang');
            }
            
            // check that requested lang is known
            $availables = Lang::getAvailableLanguages();
            if (!array_key_exists($data->lang, $availables)) {
                throw new RestBadParameterException('user_lang');
            }
            
            // Update user object and save to database
            $user->lang = $data->lang;
            $user->save();
            
            // Remove lang from session if there was one, we don't need it anymore as it was saved in user profile
            if (isset($_SESSION) && array_key_exists('lang', $_SESSION)) {
                unset($_SESSION['lang']);
            }
        }
        if( $data->apisecretcreate ) {
            $user->authSecretCreate();
        }
        if( $data->apisecretdelete ) {
            if ($id && $id=='@all')
            {
                if (!$user->is(Auth::user()) && !Auth::isAdmin()) {
                    throw new RestAdminRequiredException();
                }
                User::authSecretDeleteAll();
            }
            else
            {
                $user->authSecretDelete();
            }
        }
<<<<<<< HEAD
        
=======
        if( $data->clear_frequent_recipients ) {
            $user->frequent_recipients = null;
            $user->save();
        }
        if( $data->clear_user_transfer_preferences ) {
            $user->transfer_preferences = null;
            $user->save();
        }
        if( $data->exists('guest_expiry_default_days')) {
            if (!Auth::isAdmin()) {
                throw new RestAdminRequiredException();
            }
            $user->guest_expiry_default_days = $data->guest_expiry_default_days;
            $user->save();
            
        }
>>>>>>> 6d04d6c7
        return true;
    }

    /**
     * Delete (closes) a user
     *
     * Call examples :
     *  /user/@me : close user which you are logged in as
     *
     * @param int $id guest id to close or @me.
     *                NOTE use of a number is not implemented yet.
     *
     * @return mixed
     *
     * @throws RestAuthenticationRequiredException
     * @throws RestOwnershipRequiredException
     */
    public function delete($id = null)
    {

        // Check parameters
        if (!$id) {
            throw new RestMissingParameterException('user_id');
        }
        if ($id != '@me' && !is_numeric($id)) {
            throw new RestBadParameterException('user_id');
        }
        
        if (!Auth::isAuthenticated()) {
            throw new RestAuthenticationRequiredException();
        }
        
        $user = Auth::user();

        
        // Delete the user (not recoverable)
        $user->delete();
    }

    /**
     * Create new user
     *
     * Call examples :
     *  /user : create new user from request
     *
     * @param string username
     * @param string password
     *
     * @return mixed
     *
     * @throws RestAuthenticationRequiredException
     * @throws RestOwnershipRequiredException
     */
    public function post($id = null, $add = null)
    {
        // Need to be authenticated
        if (!Auth::isAuthenticated()) {
            throw new RestAuthenticationRequiredException();
        }
        // ... and not guest
        if (Auth::isGuest()) {
            throw new RestOwnershipRequiredException((string)AuthGuest::getGuest(), 'user_info');
        }
        
        $user = Auth::user();
        $userid = -1;
        $data = $this->request->input;


        if ($data->property == 'frequent_recipients') {
            // Get frequent recipients with optionnal filter
            $ret = $this->getFrequentRecipients( $data->needle );
            return array(
                'path' => '/user/'.$user->id,
                'data' => $ret
            );
            
        }

        
        /////////
        //
        // WARNING
        //
        // From here down we are only handling updates to local user and password
        // when local_saml_db_auth is in place
        // 
        // The user/password options are only for local db auth
        if(!Config::get('using_local_saml_dbauth')) {
            throw new RestAuthenticationRequiredException();
        }
        // Raw data
        $username = $data->username;
        $password = $data->password;

        if ($username != "@me" && !Auth::isAdmin()) {
            throw new RestOwnershipRequiredException($userid, 'user = '.$userid);
        }

        if( $username == "@me" ) {
            $username = $user->saml_user_identification_uid;
        }

        if( $data->remind ) {
            if(!Auth::isAdmin()) {
                throw new RestOwnershipRequiredException($userid, 'user = '.$userid);
            }

            // Get matching user
            $authid = Authentication::ensureAuthIDFromSAMLUID($username);
            $user = User::fromAuthId($authid);
            $user->email_addresses = $username;
            
            $user->remindLocalAuthDBPassword( $password );
            return array(
                'path' => '/user/'.$username,
                'data' => ''
            );
        }
        
        $aa = Authentication::ensure( $username );
        $aa->password = $password;
        $aa->save();
        $user = User::fromAuthID($aa->id);
        $user->save();

        return array(
            'path' => '/user/'.$username,
            'data' => ''
        );
        
    }
}<|MERGE_RESOLUTION|>--- conflicted
+++ resolved
@@ -326,9 +326,7 @@
                 $user->authSecretDelete();
             }
         }
-<<<<<<< HEAD
-        
-=======
+        
         if( $data->clear_frequent_recipients ) {
             $user->frequent_recipients = null;
             $user->save();
@@ -345,7 +343,7 @@
             $user->save();
             
         }
->>>>>>> 6d04d6c7
+
         return true;
     }
 
