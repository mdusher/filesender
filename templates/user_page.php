--- conflicted
+++ resolved
@@ -203,23 +203,20 @@
         </a>
     </div>
     <br/>
-<<<<<<< HEAD
-=======
 
     <div class="clear_frequent_recipients">
-        <a href="#">
+        <a href="#" class="btn btn-secondary" role="button">
             <span class="fa fa-lg fa-times"></span>
             {tr:clear_frequent_recipients}
         </a>
     </div>
     <div class="clear_user_transfer_preferences">
-        <a href="#">
+        <a href="#" class="btn btn-secondary" role="button">
             <span class="fa fa-lg fa-times"></span>
             {tr:clear_user_transfer_preferences}
         </a>
     </div>
     <br/>
->>>>>>> 6d04d6c7
     
         {tr:user_profile_delete_about_description_text}
     
