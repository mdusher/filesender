--- conflicted
+++ resolved
@@ -132,65 +132,6 @@
     });
 
 
-<<<<<<< HEAD
-    var extendExpires = function( self )
-    {
-        if(self.hasClass('disabled')) return;
-        
-        var t = self.closest('[data-transfer]');
-        
-        var id = t.attr('data-id');
-        if(!id || isNaN(id)) return;
-        
-        var duration = parseInt(t.attr('data-expiry-extension'));
-        
-        var extend = function(remind) {
-            filesender.client.extendTransfer(id, remind, function(t) {
-                $('[data-transfer][data-id="' + id + '"]').attr('data-expiry-extension', t.expiry_date_extension);
-                
-                $('[data-transfer][data-id="' + id + '"] [data-rel="expires"]').text(t.expires.formatted);
-                
-                if(!t.expiry_date_extension) {
-                    $('[data-transfer][data-id="' + id + '"] [data-action="extend"]').addClass('disabled').attr({
-                        title: lang.tr('transfer_expiry_extension_count_exceeded')
-                    });
-                    
-                } else {
-                    $('[data-transfer][data-id="' + id + '"] [data-action="extend"]').attr({
-                        title: lang.tr('extend_expiry_date').r({
-                            days: self.closest('[data-transfer]').attr('data-expiry-extension')
-                        })
-                    });
-                }
-                
-                filesender.ui.notify('success', lang.tr(remind ? 'transfer_extended_reminded' : 'transfer_extended').r({expires: t.expires.formatted}));
-            });
-        };
-        
-        var buttons = {
-            extend: {
-                callback: function() {
-                    extend(false);
-                }
-            }
-        }
-        if(t.attr('data-recipients-enabled')) {
-            buttons.extend_and_remind = {
-                callback: function() {
-                    extend(true);
-                }
-            };
-        }
-        buttons.cancel = {};
-        
-
-        filesender.ui.dialogWithButtons( 'confirm_dialog', 'confirm',
-                                         lang.tr('confirm_extend_expiry').r({days: duration}).out(),
-                                         buttons );
-                               
-    }
-=======
->>>>>>> 6d04d6c7
     
     // Extend buttons
     $('[data-expiry-extension="0"] [data-action="extend"]').addClass('disabled').attr({title: lang.tr('transfer_expiry_extension_count_exceeded')});
