--- conflicted
+++ resolved
@@ -789,7 +789,6 @@
         w.datepicker('setDate', new Date(w.attr('data-epoch') * 1000 ));
     },
 
-<<<<<<< HEAD
     /**
      * As there are some browser dependant nasties about getting a
      * slicer this method was made to sweep that away and also keep it
@@ -804,7 +803,6 @@
         var slicer = file.blob.slice ? 'slice' : (file.blob.mozSlice ? 'mozSlice' : (file.blob.webkitSlice ? 'webkitSlice' : 'slice'));
         return slicer;
     },
-=======
 
     extendExpires: function(self,className)
     {
@@ -856,7 +854,6 @@
         filesender.ui.popup(lang.tr('confirm_dialog'), buttons).html(lang.tr('confirm_extend_expiry').r({days: duration}).out());
     },
     
->>>>>>> 6d04d6c7
 };
 
 $(function() {
