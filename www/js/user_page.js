// JavaScript Document

/*
 * FileSender www.filesender.org
 * 
 * Copyright (c) 2009-2012, AARNet, Belnet, HEAnet, SURFnet, UNINETT
 * All rights reserved.
 * 
 * Redistribution and use in source and binary forms, with or without
 * modification, are permitted provided that the following conditions are met:
 * 
 * *	Redistributions of source code must retain the above copyright
 * 	notice, this list of conditions and the following disclaimer.
 * *	Redistributions in binary form must reproduce the above copyright
 * 	notice, this list of conditions and the following disclaimer in the
 * 	documentation and/or other materials provided with the distribution.
 * *	Neither the name of AARNet, Belnet, HEAnet, SURFnet and UNINETT nor the
 * 	names of its contributors may be used to endorse or promote products
 * 	derived from this software without specific prior written permission.
 * 
 * THIS SOFTWARE IS PROVIDED BY THE COPYRIGHT HOLDERS AND CONTRIBUTORS "AS IS"
 * AND ANY EXPRESS OR IMPLIED WARRANTIES, INCLUDING, BUT NOT LIMITED TO, THE
 * IMPLIED WARRANTIES OF MERCHANTABILITY AND FITNESS FOR A PARTICULAR PURPOSE ARE
 * DISCLAIMED. IN NO EVENT SHALL THE COPYRIGHT HOLDER OR CONTRIBUTORS BE LIABLE
 * FOR ANY DIRECT, INDIRECT, INCIDENTAL, SPECIAL, EXEMPLARY, OR CONSEQUENTIAL
 * DAMAGES (INCLUDING, BUT NOT LIMITED TO, PROCUREMENT OF SUBSTITUTE GOODS OR
 * SERVICES; LOSS OF USE, DATA, OR PROFITS; OR BUSINESS INTERRUPTION) HOWEVER
 * CAUSED AND ON ANY THEORY OF LIABILITY, WHETHER IN CONTRACT, STRICT LIABILITY,
 * OR TORT (INCLUDING NEGLIGENCE OR OTHERWISE) ARISING IN ANY WAY OUT OF THE USE
 * OF THIS SOFTWARE, EVEN IF ADVISED OF THE POSSIBILITY OF SUCH DAMAGE.
 */

$(function() {
    var page = $('.user_page');
    if(!page.length) return;

    $('.send_client_logs a').button().on('click', function(e) {
        e.stopPropagation();
        e.preventDefault();

        window.filesender.logger.log('user profile page / send client logs');
        window.filesender.logger.send(
            function(e) {
                filesender.ui.notify('success', lang.tr('client_logs_sent'));
            });
        
        return false;
    });

    $('.export_client_logs a').button().on('click', function(e) {
        e.stopPropagation();
        e.preventDefault();

        window.filesender.logger.log('user profile page / export client logs');
        window.filesender.logger.export();
        
        return false;
    });
    
    $('.clear_client_logs a').button().on('click', function(e) {
        e.stopPropagation();
        e.preventDefault();

        window.filesender.logger.clear();
        window.filesender.logger.log('user profile page / clear client logs');
        filesender.ui.notify('success', lang.tr('client_logs_cleared'));
        
        return false;
    });
<<<<<<< HEAD
=======


    $('.clear_frequent_recipients a').button().on('click', function(e) {
        e.stopPropagation();
        e.preventDefault();

        var p = {};
        p['clear_frequent_recipients'] = '1';
        
        filesender.client.updateUserPreferences(p, function() {
            filesender.ui.notify('success', lang.tr('database_updated'));
            filesender.ui.reload();
        });
        
        return false;
    });


    $('.clear_user_transfer_preferences a').button().on('click', function(e) {
        e.stopPropagation();
        e.preventDefault();

        var p = {};
        p['clear_user_transfer_preferences'] = '1';
        
        filesender.client.updateUserPreferences(p, function() {
            filesender.ui.notify('success', lang.tr('database_updated'));
            filesender.ui.reload();
        });
        
        return false;
    });
>>>>>>> 6d04d6c7
    

    $('.delete_my_account a').button().on('click', function(e) {
        e.stopPropagation();
        e.preventDefault();

        var redirect_url = filesender.config.logoff_url;
        filesender.ui.confirm(lang.tr('confirm_delete_my_account'), function() {
            filesender.client.deleteUserAccount('@me', function() {
                filesender.ui.alert('success',
                                    lang.tr('user_deleted'),
                                    function() { filesender.ui.redirect(redirect_url) });

            });
        });
        
        return false;
    });

    $('.api_secret_delete a').button().on('click', function(e) {
        e.stopPropagation();
        e.preventDefault();

        var p = {};
        p['apisecretdelete'] = '1';
        
        filesender.client.updateUserPreferences(p, function() {
            filesender.ui.notify('success', lang.tr('preferences_updated'));
            filesender.ui.reload();
        });
        
        return false;
    });


    $('.api_secret_create a').button().on('click', function(e) {
        e.stopPropagation();
        e.preventDefault();

        var secret_create = function() {
            var p = {};
            p['apisecretcreate'] = '1';
            
            filesender.client.updateUserPreferences(p, function() {
                filesender.ui.notify('success', lang.tr('preferences_updated'));
                filesender.ui.reload();
            });
        };

        if( filesender.config.api_secret_aup_enabled ) {
            filesender.ui.confirm(lang.tr('confirm_api_secret_create_aup'), function() {
                secret_create();
            });
        } else {
            secret_create();
        }
        
        return false;
    });

    $('.change_password a').button().on('click', function(e) {

        var saml_id = '@me';
        filesender.client.changeLocalAuthDBPassword( saml_id );
        
        
    });    
    
    page.find(':input').on('change', function() {
        var i = $(this);
        var name = i.attr('name');
        if(name.substr(0, 5) != 'user_') return;
        name = name.substr(5);
        
        var p = {};
        p[name] = i.val();
        
        filesender.client.updateUserPreferences(p, function() {
            filesender.ui.notify('success', lang.tr('preferences_updated'));
        });
    });

    var user_lang = page.find('select[name="user_lang"]');
    if( user_lang.length ) {
        user_lang.on('change', function() {
            var i = $(this);
            var menu_language_selector = $('#language_selector');
            if( menu_language_selector ) {
                menu_language_selector.val( i.val() );
            }
        });
    }
    
    var rc = page.find('span[data-info="remote_config"]');
    console.log(rc);
    if(rc.length) $('<button class="btn btn-secondary" />').text(lang.tr('get_full_user_remote_config')).button().on('click', function() {
        filesender.ui.wideInfoPopup('copy_text',
                                    $('<textarea class="w-100 wide desctxt" />').val(rc.html()), function() {});
    }).insertAfter(rc);
    
    var rasr = page.find('[data-remote-auth-sync-request]');
    if(rasr.length) {
        filesender.ui.alert('info', lang.tr('remote_auth_sync_request').r({
            remote: rasr.text(),
            code: rasr.attr('data-remote-auth-sync-request')
        }), function() {
            filesender.ui.goToPage('home');
        });
    }

    window.filesender.log("window.filesender.log() from user page ");    
});<|MERGE_RESOLUTION|>--- conflicted
+++ resolved
@@ -67,8 +67,6 @@
         
         return false;
     });
-<<<<<<< HEAD
-=======
 
 
     $('.clear_frequent_recipients a').button().on('click', function(e) {
@@ -101,7 +99,6 @@
         
         return false;
     });
->>>>>>> 6d04d6c7
     
 
     $('.delete_my_account a').button().on('click', function(e) {
